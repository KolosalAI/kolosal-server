--- conflicted
+++ resolved
@@ -2,7 +2,6 @@
 #include "kolosal/server.hpp"
 #include "kolosal/routes/chat_completion_route.hpp"
 #include "kolosal/routes/completion_route.hpp"
-<<<<<<< HEAD
 #include "kolosal/routes/add_engine_route.hpp"
 #include "kolosal/routes/list_engines_route.hpp"
 #include "kolosal/routes/remove_engine_route.hpp"
@@ -20,8 +19,6 @@
 #include "kolosal/routes/cancel_all_downloads_route.hpp"
 #include "kolosal/download_manager.hpp"
 #include "kolosal/node_manager.h"
-=======
->>>>>>> fc4985d3
 #include "kolosal/logger.hpp"
 #include <memory>
 #include <stdexcept>
@@ -29,7 +26,6 @@
 namespace kolosal
 {
 
-<<<<<<< HEAD
     class ServerAPI::Impl
     {
     public:
@@ -38,128 +34,6 @@
 
         Impl()
             : nodeManager(std::make_unique<NodeManager>())
-=======
-    // Default inference implementation (returns a simple not-implemented response)
-    ChatCompletionResponse defaultChatCompletion(const ChatCompletionRequest& request) {
-        ChatCompletionResponse response;
-        response.model = request.model;
-
-        ChatCompletionChoice choice;
-        choice.index = 0;
-        choice.message.role = "assistant";
-        choice.message.content = "No inference implementation has been registered.";
-        choice.finish_reason = "stop";
-
-        response.choices.push_back(choice);
-
-        // Simple token count estimation
-        response.usage.prompt_tokens = 10;
-        response.usage.completion_tokens = 10;
-        response.usage.total_tokens = 20;
-
-        return response;
-    }
-
-    // Default streaming inference (returns a simple not-implemented message in chunks)
-    bool defaultChatCompletionStreaming(const ChatCompletionRequest& request,
-        const std::string& requestId,
-        int chunkIndex,
-        ChatCompletionChunk& outputChunk) {
-        outputChunk.id = requestId;
-        outputChunk.model = request.model;
-
-        ChatCompletionChunkChoice choice;
-        choice.index = 0;
-
-        if (chunkIndex == 0) {
-            // First chunk should include role
-            choice.delta.role = "assistant";
-            choice.finish_reason = "";
-        }
-        else if (chunkIndex == 1) {
-            // Second chunk with content
-            choice.delta.content = "No streaming inference implementation registered.";
-            choice.finish_reason = "";
-        }
-        else {
-            // Last chunk
-            choice.delta.content = "";
-            choice.finish_reason = "stop";
-        }
-
-        outputChunk.choices.push_back(choice);
-
-        // Return false when finished
-        return chunkIndex < 2;
-    }
-
-    // Default completion implementation (returns a simple not-implemented response)
-    CompletionResponse defaultCompletion(const CompletionRequest& request) {
-        CompletionResponse response;
-        response.model = request.model;
-
-        CompletionChoice choice;
-        choice.index = 0;
-        choice.text = "No completion implementation has been registered.";
-        choice.finish_reason = "stop";
-
-        response.choices.push_back(choice);
-
-        // Simple token count estimation
-        response.usage.prompt_tokens = 10;
-        response.usage.completion_tokens = 10;
-        response.usage.total_tokens = 20;
-
-        return response;
-    }
-
-    // Default streaming completion (returns a simple not-implemented message in chunks)
-    bool defaultCompletionStreaming(const CompletionRequest& request,
-        const std::string& requestId,
-        int chunkIndex,
-        CompletionChunk& outputChunk) {
-        outputChunk.id = requestId;
-        outputChunk.model = request.model;
-
-        CompletionChunkChoice choice;
-        choice.index = 0;
-
-        if (chunkIndex == 0) {
-            // First chunk
-            choice.text = "No streaming ";
-            choice.finish_reason = "";
-        }
-        else if (chunkIndex == 1) {
-            // Second chunk
-            choice.text = "completion implementation ";
-            choice.finish_reason = "";
-        }
-        else if (chunkIndex == 2) {
-            // Third chunk
-            choice.text = "has been registered.";
-            choice.finish_reason = "stop";
-        }
-
-        outputChunk.choices.push_back(choice);
-
-        // Return false when finished
-        return chunkIndex < 2;
-    }
-
-    class ServerAPI::Impl {
-    public:
-        std::unique_ptr<Server> server;
-        ChatCompletionCallback chatCompletionCallback;
-        ChatCompletionStreamingCallback chatCompletionStreamingCallback;
-        CompletionCallback completionCallback;
-        CompletionStreamingCallback completionStreamingCallback;
-
-        Impl()
-            : chatCompletionCallback(defaultChatCompletion)
-            , chatCompletionStreamingCallback(defaultChatCompletionStreaming)
-            , completionCallback(defaultCompletion)
-            , completionStreamingCallback(defaultCompletionStreaming)
->>>>>>> fc4985d3
         {
         }
     };
@@ -191,14 +65,14 @@
             ServerLogger::logInfo("Registering routes");
             pImpl->server->addRoute(std::make_unique<ChatCompletionsRoute>());
             pImpl->server->addRoute(std::make_unique<CompletionsRoute>());
-<<<<<<< HEAD
             pImpl->server->addRoute(std::make_unique<AddEngineRoute>());
             pImpl->server->addRoute(std::make_unique<ListEnginesRoute>());
             pImpl->server->addRoute(std::make_unique<RemoveEngineRoute>());
             pImpl->server->addRoute(std::make_unique<EngineStatusRoute>());
             pImpl->server->addRoute(std::make_unique<HealthStatusRoute>());
             pImpl->server->addRoute(std::make_unique<AuthConfigRoute>());
-            pImpl->server->addRoute(std::make_unique<DownloadProgressRoute>());            pImpl->server->addRoute(std::make_unique<DownloadsStatusRoute>());
+            pImpl->server->addRoute(std::make_unique<DownloadProgressRoute>());
+            pImpl->server->addRoute(std::make_unique<DownloadsStatusRoute>());
             pImpl->server->addRoute(std::make_unique<CancelDownloadRoute>());
             pImpl->server->addRoute(std::make_unique<PauseDownloadRoute>());
             pImpl->server->addRoute(std::make_unique<ResumeDownloadRoute>());
@@ -207,8 +81,6 @@
             // Register metrics routes
             pImpl->server->addRoute(std::make_unique<CombinedMetricsRoute>()); // Handles /metrics and /v1/metrics
             pImpl->server->addRoute(std::make_unique<SystemMetricsRoute>());   // Handles /system/metrics
-=======
->>>>>>> fc4985d3
 
             // Start server in a background thread
             std::thread([this]()
@@ -249,53 +121,11 @@
             ServerLogger::logInfo("Server shutdown complete");
         }
     }
-<<<<<<< HEAD
     void ServerAPI::enableMetrics()
     {
         if (!pImpl->server)
         {
             throw std::runtime_error("Server not initialized - call init() first");
-=======
-
-    void ServerAPI::setChatCompletionCallback(ChatCompletionCallback callback) {
-        if (callback) {
-            pImpl->chatCompletionCallback = std::move(callback);
-            Logger::logInfo("Chat completion callback registered");
-        }
-        else {
-            pImpl->chatCompletionCallback = defaultChatCompletion;
-            Logger::logWarning("Null chat completion callback provided, using default");
-        }
-    }
-
-    void ServerAPI::setChatCompletionStreamingCallback(ChatCompletionStreamingCallback callback) {
-        if (callback) {
-            pImpl->chatCompletionStreamingCallback = std::move(callback);
-            Logger::logInfo("Streaming chat completion callback registered");
-        }
-        else {
-            pImpl->chatCompletionStreamingCallback = defaultChatCompletionStreaming;
-            Logger::logWarning("Null streaming chat completion callback provided, using default");
-        }
-    }
-
-    ChatCompletionCallback ServerAPI::getChatCompletionCallback() const {
-        return pImpl->chatCompletionCallback;
-    }
-
-    ChatCompletionStreamingCallback ServerAPI::getChatCompletionStreamingCallback() const {
-        return pImpl->chatCompletionStreamingCallback;
-    }
-
-    void ServerAPI::setCompletionCallback(CompletionCallback callback) {
-        if (callback) {
-            pImpl->completionCallback = std::move(callback);
-            Logger::logInfo("Completion callback registered");
-        }
-        else {
-            pImpl->completionCallback = defaultCompletion;
-            Logger::logWarning("Null completion callback provided, using default");
->>>>>>> fc4985d3
         }
 
         ServerLogger::logInfo("Enabling system metrics monitoring");
@@ -305,7 +135,6 @@
         pImpl->server->addRoute(std::make_unique<CompletionMetricsRoute>());
     }
 
-<<<<<<< HEAD
     NodeManager &ServerAPI::getNodeManager()
     {
         return *pImpl->nodeManager;
@@ -331,25 +160,6 @@
             throw std::runtime_error("Server not initialized");
         }
         return pImpl->server->getAuthMiddleware();
-=======
-    void ServerAPI::setCompletionStreamingCallback(CompletionStreamingCallback callback) {
-        if (callback) {
-            pImpl->completionStreamingCallback = std::move(callback);
-            Logger::logInfo("Streaming completion callback registered");
-        }
-        else {
-            pImpl->completionStreamingCallback = defaultCompletionStreaming;
-            Logger::logWarning("Null streaming completion callback provided, using default");
-        }
-    }
-
-    CompletionCallback ServerAPI::getCompletionCallback() const {
-        return pImpl->completionCallback;
-    }
-
-    CompletionStreamingCallback ServerAPI::getCompletionStreamingCallback() const {
-        return pImpl->completionStreamingCallback;
->>>>>>> fc4985d3
     }
 
 } // namespace kolosal